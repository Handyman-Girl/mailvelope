--- conflicted
+++ resolved
@@ -105,23 +105,12 @@
   function loadPrivateKeys(callback) {
     keyRing.viewModel('getPrivateKeys', function (keys) {
       var select = $('#primaryKey');
-<<<<<<< HEAD
-      if (keys) {
-        keys.forEach(function (key) {
-          select.append($('<option/>', {
-            value: key.id,
-            text: key.name + ' <' + key.email + '> - ' + key.id.substring(8)
-          }));
-        });
-      }
-=======
       keys && keys.forEach(function(key) {
         select.append($('<option/>', {
           value: key.id,
           text: key.name + ' <' + key.email + '> - ' + key.id.substring(8).toUpperCase()
         }));
       });
->>>>>>> 3ac3348c
       callback();
     });
   }
